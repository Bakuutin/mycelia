import io
import time
import wave
import os
import argparse
import requests
import concurrent.futures
from concurrent.futures import ThreadPoolExecutor
import logging
from logging.handlers import RotatingFileHandler
from tqdm import tqdm
from lib.config import get_url

from lib.transcription import known_errors, remove_if_lonely
from utils import lazy, mongo

STT_SERVER_URL = os.environ.get('STT_SERVER_URL', 'http://localhost:8087').rstrip('/')

LOG_DIR = os.path.join(os.path.dirname(__file__), 'logs')
os.makedirs(LOG_DIR, exist_ok=True)

logging.basicConfig(
    level=logging.INFO,
    format='%(message)s',
    handlers=[
        RotatingFileHandler(
            os.path.join(LOG_DIR, 'stt.log'),
            maxBytes=10*1024*1024,
            backupCount=5
        ),
        logging.StreamHandler()
    ]
)
logger = logging.getLogger(__name__)

from pydantic import BaseModel
from datetime import datetime
from bson import ObjectId
from datetime import timedelta
from typing import Any, Iterator
from pytz import UTC

import signal

signal.signal(signal.SIGINT, signal.SIG_DFL)



chunks = lazy(lambda: mongo['audio_chunks'])
transcriptions = lazy(lambda: mongo['transcriptions'])

NO_SPEECH_DETECTED = object()

class SpeechSequence(BaseModel):
    original_id: ObjectId
    chunks: list[Any] = []
    is_partial: bool = False
    is_continuation: bool = False

    class Config:
        arbitrary_types_allowed = True

    @property
    def last(self) -> Any:
        return self.chunks[-1]

    @property
    def start(self) -> datetime:
        return self.last['start']

    @property
    def min_index(self) -> int:
        return self.last['index']

    def __repr__(self):
        indices = [chunk['index'] for chunk in self.chunks]
        return f'{self.original_id}: {repr(indices)}'
<<<<<<< HEAD


=======
>>>>>>> 8c9b033e



def get_speech_sequences(limit=10, filters=None, max_sequence_length=30, worker_id=None) -> Iterator[SpeechSequence]:
    sequences_by_id: dict[ObjectId, SpeechSequence] = {}
    yielded = 0

    base_filters = {
        'transcribed_at': {'$eq': None},
        'processing_by': {'$eq': None},
        'vad.has_speech': True
    }

    if filters:
        base_filters.update(filters)

    cursor = chunks.find(base_filters).sort('start', -1)

    for i, chunk in enumerate(cursor):
        if limit is not None and yielded >= limit:
            break

        original_id = chunk['original_id']
        start = chunk['start']


        for existing_id, seq in tuple(sequences_by_id.items()):
            if seq.start - start > timedelta(seconds=600):
                if not seq.is_continuation or len(seq.chunks) > 1:
                    yield seq
                    yielded += 1
                del sequences_by_id[existing_id]


        seq = sequences_by_id.get(original_id)



        if seq and seq.min_index - 1 != chunk['index']:
            assert chunk not in seq.chunks
            yield seq
            del sequences_by_id[original_id]
            yielded += 1
            continue

        if original_id not in sequences_by_id:
            try:
                seq = sequences_by_id[original_id] = SpeechSequence(
                start=start,
                original_id=original_id,
                chunks=[]
            )
            except Exception as e:
                tqdm.write(f"ERROR: Creating speech sequence for {original_id}: {e}")
                continue

        seq.chunks.append(chunk)

        if len(seq.chunks) >= max_sequence_length:
            seq.is_partial = True
            yield seq
            yielded += 1
            sequences_by_id[original_id] = SpeechSequence(
                start=chunk['start'],
                original_id=original_id,
                chunks=[chunk],
                is_continuation=True,
            )



    if limit is None or yielded < limit:
        for seq in sequences_by_id.values():
            yield seq


def claim_sequence(seq: SpeechSequence, worker_id: str) -> bool:
    result = chunks.update_many(
        {
            '_id': {'$in': [chunk['_id'] for chunk in seq.chunks]},
            'processing_by': None
        },
        {'$set': {'processing_by': worker_id, 'claimed_at': datetime.now(tz=UTC)}}
    )
    return result.modified_count == len(seq.chunks)


def release_sequence(seq: SpeechSequence):
    chunks.update_many(
        {
            '_id': {'$in': [chunk['_id'] for chunk in seq.chunks]}
        },
        {'$set': {'processing_by': None, 'claimed_at': None}}
    )


def process_sequence(sequence: SpeechSequence, worker_id: str):
    start_time = time.time()
    timestamp = sequence.start.strftime("%Y-%m-%d %H:%M:%S")
    chunks_count = len(sequence.chunks)
    original_id = str(sequence.original_id)

    try:
        if not claim_sequence(sequence, worker_id):
            tqdm.write(f'{timestamp}  {chunks_count:3d} chunks  {original_id}  skipped (claimed)')
            return {"status": "skipped", "chunks": 0, "duration": 0}

        result = transcribe_sequence(sequence)
        mark_as_transcribed(sequence)

        end_time = time.time()
        duration = end_time - start_time
        status = "empty" if result is NO_SPEECH_DETECTED else "transcribed"
        tqdm.write(f'{timestamp}  {chunks_count:3d} chunks  {original_id}  {duration:5.2f}s  {status}')
        return {"status": status, "chunks": chunks_count, "duration": duration}

    except requests.exceptions.ReadTimeout as e:
        end_time = time.time()
        release_sequence(sequence)
        tqdm.write(f'{timestamp}  {chunks_count:3d} chunks  {original_id}  ERROR: ReadTimeout')
        tqdm.write(f'  → Increase timeout or check STT server at {STT_SERVER_URL}')
        return {"status": "error", "chunks": 0, "duration": end_time - start_time}

    except Exception as e:
        end_time = time.time()
        release_sequence(sequence)
        tqdm.write(f'{timestamp}  {chunks_count:3d} chunks  {original_id}  ERROR: {str(e)}')
        return {"status": "error", "chunks": 0, "duration": end_time - start_time}



def process_speech_sequences(limit=None, max_workers=1, worker_id=None):
    import socket
    if worker_id is None:
        worker_id = f"{socket.gethostname()}_{os.getpid()}"

<<<<<<< HEAD

=======
    tqdm.write(f'Worker ID: {worker_id}')
    tqdm.write(f'Using {max_workers} parallel worker(s)')
>>>>>>> 8c9b033e

    processed_count = 0
<<<<<<< HEAD
    batch_size = min(limit, 1000) if limit is not None else 1000

    while True:
        try:
            for sequence in get_speech_sequences(limit=batch_size):
                process_sequence(sequence)
                processed_count += 1
                if limit and processed_count >= limit:
                    return
        except Exception as e:
            print(f"Error processing speech sequences: {e}")
            time.sleep(10)
    # while limit is None or processed_count < limit:
    #     with ThreadPoolExecutor(max_workers=max_workers) as executor:
    #         futures = []
    #         for sequence in get_speech_sequences(limit=batch_size):
    #             futures.append(executor.submit(process_sequence, sequence))
    #             print(f'{len(futures)} futures scheduled')
    #             while len(futures) >= max_workers:
    #                 done, not_done = concurrent.futures.wait(futures, timeout=0.1)
    #                 futures = list(not_done)
    #                 processed_count += len(done)
=======
    stats = {'transcribed': 0, 'empty': 0, 'error': 0, 'skipped': 0}
    total_chunks = 0
    batch_size = min(limit if limit else 1000, 1000)

    total = limit if limit else None
    bar_format = '{n_fmt}/{total_fmt} [{elapsed}<{remaining}, {rate_fmt}, {postfix}]' if total else '{n_fmt} [{elapsed}, {rate_fmt}, {postfix}]'

    with tqdm(total=total, desc="Processing", unit="seq", bar_format=bar_format) as pbar:

        if max_workers == 1:
            while True:
                batch_processed = 0
                for sequence in get_speech_sequences(limit=batch_size, worker_id=worker_id):
                    result = process_sequence(sequence, worker_id)
                    status = result["status"]

                    if status in stats:
                        stats[status] += 1

                    total_chunks += result["chunks"]

                    if status != "skipped":
                        processed_count += 1
                        batch_processed += 1

                    pbar.update(1)
                    pbar.set_postfix(
                        transcribed=stats['transcribed'],
                        empty=stats['empty'],
                        errors=stats['error'],
                        skipped=stats['skipped'],
                        chunks=total_chunks
                    )

                    if limit and processed_count >= limit:
                        break

                if limit and processed_count >= limit:
                    break

                if batch_processed == 0:
                    tqdm.write("\nNo more sequences to process")
                    break
        else:
            with ThreadPoolExecutor(max_workers=max_workers) as executor:
                while True:
                    sequences = list(get_speech_sequences(limit=batch_size, worker_id=worker_id))
                    if not sequences:
                        tqdm.write("\nNo more sequences to process")
                        break

                    futures = {executor.submit(process_sequence, seq, worker_id): seq for seq in sequences}

                    for future in concurrent.futures.as_completed(futures):
                        result = future.result()
                        status = result["status"]

                        if status in stats:
                            stats[status] += 1

                        total_chunks += result["chunks"]

                        if status != "skipped":
                            processed_count += 1

                        pbar.update(1)
                        pbar.set_postfix(
                            transcribed=stats['transcribed'],
                            empty=stats['empty'],
                            errors=stats['error'],
                            skipped=stats['skipped'],
                            chunks=total_chunks
                        )

                        if limit and processed_count >= limit:
                            break

                    if limit and processed_count >= limit:
                        break

    tqdm.write("\n" + "=" * 80)
    tqdm.write(f"Completed: {processed_count} sequences, {total_chunks} chunks")
    tqdm.write(f"Stats: transcribed={stats['transcribed']}, empty={stats['empty']}, errors={stats['error']}, skipped={stats['skipped']}")
    tqdm.write("=" * 80)
>>>>>>> 8c9b033e


def transcribe_sequence(sequence: SpeechSequence):
    headers = {}
    api_key = os.environ.get('STT_API_KEY')
    if api_key:
        headers['X-Api-Key'] = api_key

    response = requests.post(f'{STT_SERVER_URL}/transcribe',
                            files=[
                                ('files', (f'chunk_{i}.opus', io.BytesIO(chunk['data']), 'audio/opus'))
                                for i, chunk in enumerate(reversed(sequence.chunks))
                            ],
                            headers=headers,
                            timeout=300 + len(sequence.chunks) * 3
    )
    response.raise_for_status()  # Raise an exception for bad status codes

    transcript = response.json()

    # Extract segments (could be empty, which is valid)
    segments = transcript.get('segments', [])

    # Filter out known errors and asterisk patterns to prevent cleanup need
    # This matches the filtering logic in cleanup.py but applied during transcription
    filtered_segments = []
    for segment in segments:
        text = segment.get('text', '').strip().lower()

        if (
            not text or
            text in known_errors or
            text.startswith('*') and text.endswith('*')
        ):
            continue

        filtered_segments.append(segment)

    if not filtered_segments or all(
        segment['text'].strip() in remove_if_lonely for segment in filtered_segments
    ):
        return NO_SPEECH_DETECTED


    transcript['segments'] = segments = filtered_segments

    # Calculate duration from filtered segments if available, otherwise use 0
    duration = 0.0
    if segments:
        duration = segments[-1]['end']

        transcription_data = {
            'original': sequence.original_id,
            'start': sequence.start,
            'duration': duration,
            'end': sequence.start + timedelta(seconds=duration),
            **transcript
        }

        transcriptions.insert_one(transcription_data)

    transcribed_text = ''.join(segment['text'] for segment in segments)
    return transcribed_text



def mark_as_transcribed(seq: SpeechSequence):
    chunks_to_mark = seq.chunks[:-1] if seq.is_partial else seq.chunks
    if chunks_to_mark:
        chunks.update_many(
            {
                '_id': {'$in': [chunk['_id'] for chunk in chunks_to_mark]}
            },
            {'$set': {'transcribed_at': datetime.now(tz=UTC)}}
        )


if __name__ == '__main__':
    parser = argparse.ArgumentParser()
    parser.add_argument('--limit', type=int, default=None)
    args = parser.parse_args()
    process_speech_sequences(limit=args.limit, max_workers=1)<|MERGE_RESOLUTION|>--- conflicted
+++ resolved
@@ -75,11 +75,6 @@
     def __repr__(self):
         indices = [chunk['index'] for chunk in self.chunks]
         return f'{self.original_id}: {repr(indices)}'
-<<<<<<< HEAD
-
-
-=======
->>>>>>> 8c9b033e
 
 
 
@@ -216,38 +211,10 @@
     if worker_id is None:
         worker_id = f"{socket.gethostname()}_{os.getpid()}"
 
-<<<<<<< HEAD
-
-=======
     tqdm.write(f'Worker ID: {worker_id}')
     tqdm.write(f'Using {max_workers} parallel worker(s)')
->>>>>>> 8c9b033e
 
     processed_count = 0
-<<<<<<< HEAD
-    batch_size = min(limit, 1000) if limit is not None else 1000
-
-    while True:
-        try:
-            for sequence in get_speech_sequences(limit=batch_size):
-                process_sequence(sequence)
-                processed_count += 1
-                if limit and processed_count >= limit:
-                    return
-        except Exception as e:
-            print(f"Error processing speech sequences: {e}")
-            time.sleep(10)
-    # while limit is None or processed_count < limit:
-    #     with ThreadPoolExecutor(max_workers=max_workers) as executor:
-    #         futures = []
-    #         for sequence in get_speech_sequences(limit=batch_size):
-    #             futures.append(executor.submit(process_sequence, sequence))
-    #             print(f'{len(futures)} futures scheduled')
-    #             while len(futures) >= max_workers:
-    #                 done, not_done = concurrent.futures.wait(futures, timeout=0.1)
-    #                 futures = list(not_done)
-    #                 processed_count += len(done)
-=======
     stats = {'transcribed': 0, 'empty': 0, 'error': 0, 'skipped': 0}
     total_chunks = 0
     batch_size = min(limit if limit else 1000, 1000)
@@ -332,7 +299,6 @@
     tqdm.write(f"Completed: {processed_count} sequences, {total_chunks} chunks")
     tqdm.write(f"Stats: transcribed={stats['transcribed']}, empty={stats['empty']}, errors={stats['error']}, skipped={stats['skipped']}")
     tqdm.write("=" * 80)
->>>>>>> 8c9b033e
 
 
 def transcribe_sequence(sequence: SpeechSequence):

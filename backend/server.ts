--- conflicted
+++ resolved
@@ -29,27 +29,18 @@
 
 function setupLogging() {
   try {
-<<<<<<< HEAD
-    logFile = Deno.openSync("server.log", { create: true, write: true, append: true });
-=======
     logFile = Deno.openSync("server.log", {
       create: true,
       write: true,
       append: true,
     });
->>>>>>> 9025a491
     const originalLog = console.log;
     const originalError = console.error;
 
     const writeToLog = (args: any[], isError = false) => {
       const timestamp = new Date().toISOString();
-<<<<<<< HEAD
-      const message = args.map(arg => {
-        if (typeof arg === 'object') {
-=======
       const message = args.map((arg) => {
         if (typeof arg === "object") {
->>>>>>> 9025a491
           try {
             return JSON.stringify(arg);
           } catch {
@@ -57,17 +48,11 @@
           }
         }
         return String(arg);
-<<<<<<< HEAD
-      }).join(' ');
-
-      const logLine = `[${timestamp}] ${isError ? 'ERROR' : 'INFO'}: ${message}\n`;
-=======
       }).join(" ");
 
       const logLine = `[${timestamp}] ${
         isError ? "ERROR" : "INFO"
       }: ${message}\n`;
->>>>>>> 9025a491
 
       try {
         originalLog(...args);
@@ -225,38 +210,7 @@
   ["SIGTERM", "SIGINT"].forEach((signal) => {
     process.once(signal, async () => {
       console.log(`Received shutdown signal: ${signal}`);
-<<<<<<< HEAD
-      server?.close(console.error);
-      await shutdownTelemetry();
-      cleanupLogging();
-    });
-  });
-}
-
-async function startDevServer(host: string, port: number) {
-  const server = await createServer({
-    configFile: "vite.config.ts",
-    mode: "development",
-    server: {
-      host,
-      port,
-    },
-  });
-
-  server.middlewares.use(cors());
-
-  await server.listen();
-
-  console.log(`Server is running on ${host}:${port}`);
-  console.log(`Open http://${host}:${port}`);
-
-  ["SIGTERM", "SIGINT"].forEach((signal) => {
-    process.once(signal, async () => {
-      console.log(`Received shutdown signal: ${signal}`);
-      server?.close();
-=======
       httpServer?.close(console.error);
->>>>>>> 9025a491
       await shutdownTelemetry();
       cleanupLogging();
     });
@@ -387,17 +341,9 @@
 
 async function main() {
   setupLogging();
-<<<<<<< HEAD
   await setup();
   await configureCli();
   cleanupLogging();
-=======
-  setupLogging();
-  await setup();
-  await configureCli();
-  cleanupLogging();
-  cleanupLogging();
->>>>>>> 9025a491
   exit(0);
 }
 

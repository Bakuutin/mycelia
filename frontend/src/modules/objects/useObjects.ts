import { useEffect } from "react";
import { create } from "zustand";
import { Object } from "@/types/objects.ts";
import { callResource } from "@/lib/api";

type ObjectsState = {
  objects: Object[];
  loading: boolean;
  error: string | null;
  refresh: () => Promise<void>;
  fetchInitial: () => Promise<void>;
};

export const useObjectsStore = create<ObjectsState>((set, get) => ({
  objects: [],
  loading: false,
  error: null,
  refresh: async () => {
    try {
      set({ loading: true, error: null });
<<<<<<< HEAD
=======
      const objects = await fetchObjects();
      set({ objects });
    } catch (err) {
      const error = err instanceof Error ? err.message : 'Failed to fetch objects';
      console.error('Failed to fetch objects:', err);
      set({ error });
    } finally {
      set({loading: false});
    }
  },
  fetchInitial: async () => {
    const state = get();
    if (state.loading || state.objects.length > 0) return;
    set({ loading: true, error: null });
    try {
>>>>>>> 8c9b033e
      const objects = await fetchObjects();
      set({ objects });
    } catch (err) {
      const error = err instanceof Error ? err.message : 'Failed to fetch objects';
      console.error('Failed to fetch objects:', err);
      set({ error });
<<<<<<< HEAD
    } finally {
      set({loading: false});
    }
  },
  fetchInitial: async () => {
    const state = get();
    if (state.loading || state.objects.length > 0) return;
    set({ loading: true, error: null });
    try {
      const objects = await fetchObjects();
      set({ objects });
    } catch (err) {
      const error = err instanceof Error ? err.message : 'Failed to fetch objects';
      console.error('Failed to fetch objects:', err);
      set({ error });
=======
>>>>>>> 8c9b033e
    } finally {
      set({loading: false});
    }
  }
}));

async function fetchObjects(): Promise<Object[]> {
  return callResource("tech.mycelia.objects", {
    action: "list",
    options: {
      hasTimeRanges: true,
      includeRelationships: true,
      sort: { earliestStart: -1, duration: -1 },
    },
  });
}

export function useObjects() {
  const { objects, loading, error } = useObjectsStore();
  const refresh = useObjectsStore((state) => state.refresh);
  const fetchInitial = useObjectsStore((state) => state.fetchInitial);

  useEffect(() => {
    fetchInitial();
  }, [fetchInitial]);

  return { objects, refresh, loading, error };
}<|MERGE_RESOLUTION|>--- conflicted
+++ resolved
@@ -18,33 +18,16 @@
   refresh: async () => {
     try {
       set({ loading: true, error: null });
-<<<<<<< HEAD
-=======
       const objects = await fetchObjects();
       set({ objects });
     } catch (err) {
-      const error = err instanceof Error ? err.message : 'Failed to fetch objects';
-      console.error('Failed to fetch objects:', err);
+      const error = err instanceof Error
+        ? err.message
+        : "Failed to fetch objects";
+      console.error("Failed to fetch objects:", err);
       set({ error });
     } finally {
-      set({loading: false});
-    }
-  },
-  fetchInitial: async () => {
-    const state = get();
-    if (state.loading || state.objects.length > 0) return;
-    set({ loading: true, error: null });
-    try {
->>>>>>> 8c9b033e
-      const objects = await fetchObjects();
-      set({ objects });
-    } catch (err) {
-      const error = err instanceof Error ? err.message : 'Failed to fetch objects';
-      console.error('Failed to fetch objects:', err);
-      set({ error });
-<<<<<<< HEAD
-    } finally {
-      set({loading: false});
+      set({ loading: false });
     }
   },
   fetchInitial: async () => {
@@ -55,15 +38,15 @@
       const objects = await fetchObjects();
       set({ objects });
     } catch (err) {
-      const error = err instanceof Error ? err.message : 'Failed to fetch objects';
-      console.error('Failed to fetch objects:', err);
+      const error = err instanceof Error
+        ? err.message
+        : "Failed to fetch objects";
+      console.error("Failed to fetch objects:", err);
       set({ error });
-=======
->>>>>>> 8c9b033e
     } finally {
-      set({loading: false});
+      set({ loading: false });
     }
-  }
+  },
 }));
 
 async function fetchObjects(): Promise<Object[]> {

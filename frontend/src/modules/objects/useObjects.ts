import { useEffect } from "react";
import { create } from "zustand";
import { Object } from "@/types/objects.ts";
import { callResource } from "@/lib/api";

type ObjectsState = {
  objects: Object[];
  loading: boolean;
  error: string | null;
  refresh: () => Promise<void>;
  fetchInitial: () => Promise<void>;
};

export const useObjectsStore = create<ObjectsState>((set, get) => ({
  objects: [],
  loading: false,
  error: null,
  refresh: async () => {
    try {
      set({ loading: true, error: null });
      const objects = await fetchObjects();
      set({ objects });
    } catch (err) {
<<<<<<< HEAD
      const error = err instanceof Error ? err.message : 'Failed to fetch objects';
      console.error('Failed to fetch objects:', err);
      set({ error });
    } finally {
      set({loading: false});
=======
      const error = err instanceof Error
        ? err.message
        : "Failed to fetch objects";
      console.error("Failed to fetch objects:", err);
      set({ error });
    } finally {
      set({ loading: false });
>>>>>>> 9025a491
    }
  },
  fetchInitial: async () => {
    const state = get();
    if (state.loading || state.objects.length > 0) return;
    set({ loading: true, error: null });
    try {
      const objects = await fetchObjects();
      set({ objects });
    } catch (err) {
<<<<<<< HEAD
      const error = err instanceof Error ? err.message : 'Failed to fetch objects';
      console.error('Failed to fetch objects:', err);
=======
      const error = err instanceof Error
        ? err.message
        : "Failed to fetch objects";
      console.error("Failed to fetch objects:", err);
>>>>>>> 9025a491
      set({ error });
    } finally {
      set({ loading: false });
    }
  },
}));

async function fetchObjects(): Promise<Object[]> {
  return callResource("tech.mycelia.objects", {
    action: "list",
    options: {
      hasTimeRanges: true,
      includeRelationships: true,
      sort: { earliestStart: -1, duration: -1 },
    },
  });
}

export function useObjects() {
  const { objects, loading, error } = useObjectsStore();
  const refresh = useObjectsStore((state) => state.refresh);
  const fetchInitial = useObjectsStore((state) => state.fetchInitial);

  useEffect(() => {
    fetchInitial();
  }, [fetchInitial]);

  return { objects, refresh, loading, error };
}<|MERGE_RESOLUTION|>--- conflicted
+++ resolved
@@ -21,13 +21,6 @@
       const objects = await fetchObjects();
       set({ objects });
     } catch (err) {
-<<<<<<< HEAD
-      const error = err instanceof Error ? err.message : 'Failed to fetch objects';
-      console.error('Failed to fetch objects:', err);
-      set({ error });
-    } finally {
-      set({loading: false});
-=======
       const error = err instanceof Error
         ? err.message
         : "Failed to fetch objects";
@@ -35,7 +28,6 @@
       set({ error });
     } finally {
       set({ loading: false });
->>>>>>> 9025a491
     }
   },
   fetchInitial: async () => {
@@ -46,15 +38,10 @@
       const objects = await fetchObjects();
       set({ objects });
     } catch (err) {
-<<<<<<< HEAD
-      const error = err instanceof Error ? err.message : 'Failed to fetch objects';
-      console.error('Failed to fetch objects:', err);
-=======
       const error = err instanceof Error
         ? err.message
         : "Failed to fetch objects";
       console.error("Failed to fetch objects:", err);
->>>>>>> 9025a491
       set({ error });
     } finally {
       set({ loading: false });

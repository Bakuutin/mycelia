--- conflicted
+++ resolved
@@ -1,11 +1,15 @@
-import { useParams, useNavigate, Link } from 'react-router-dom';
-import type { Object, ObjectFormData } from '@/types/objects';
-import { Button } from '@/components/ui/button';
-import { ArrowLeft, Trash2 } from 'lucide-react';
-import { useObject, useUpdateObject, useDeleteObject } from '@/hooks/useObjectQueries';
-import { ObjectForm } from '@/components/ObjectForm';
-import { RelationshipsPanel } from '@/components/RelationshipsPanel';
-import { MetadataDisplay } from '@/components/MetadataDisplay';
+import { Link, useNavigate, useParams } from "react-router-dom";
+import type { Object, ObjectFormData } from "@/types/objects";
+import { Button } from "@/components/ui/button";
+import { ArrowLeft, Trash2 } from "lucide-react";
+import {
+  useDeleteObject,
+  useObject,
+  useUpdateObject,
+} from "@/hooks/useObjectQueries";
+import { ObjectForm } from "@/components/ObjectForm";
+import { RelationshipsPanel } from "@/components/RelationshipsPanel";
+import { MetadataDisplay } from "@/components/MetadataDisplay";
 import { ObjectId } from "bson";
 
 const ObjectDetailPage = () => {
@@ -19,36 +23,38 @@
   const handleFieldUpdate = (field: string, value: any) => {
     if (!object || !id) return;
 
-<<<<<<< HEAD
     updateObjectMutation.mutate({
       id: object._id.toString(),
       version: object.version,
       field,
       value,
     });
-=======
-    updateObjectMutation.mutate({ id, updates });
->>>>>>> 8c9b033e
   };
 
   // Convert Object to ObjectFormData for the form
-  const formObject: ObjectFormData = object ? {
-    ...object,
-    relationship: object.relationship ? {
-      object: object.relationship.object,
-      subject: object.relationship.subject,
-      symmetrical: object.relationship.symmetrical
-    } : undefined
-  } : {} as ObjectFormData;
+  const formObject: ObjectFormData = object
+    ? {
+      ...object,
+      relationship: object.relationship
+        ? {
+          object: object.relationship.object,
+          subject: object.relationship.subject,
+          symmetrical: object.relationship.symmetrical,
+        }
+        : undefined,
+    }
+    : {} as ObjectFormData;
 
   const handleDelete = async () => {
     if (!object || !id) return;
-    const confirmed = globalThis.confirm ? globalThis.confirm("Delete this object?") : true;
+    const confirmed = globalThis.confirm
+      ? globalThis.confirm("Delete this object?")
+      : true;
     if (!confirmed) return;
 
     deleteObjectMutation.mutate(id, {
       onSuccess: () => {
-        navigate('/objects');
+        navigate("/objects");
       },
     });
   };
@@ -83,7 +89,9 @@
           </Link>
         </div>
         <div className="border rounded-lg p-8 text-center">
-          <p className="text-red-500">Error: {error?.message || 'Object not found'}</p>
+          <p className="text-red-500">
+            Error: {error?.message || "Object not found"}
+          </p>
         </div>
       </div>
     );
@@ -99,7 +107,9 @@
           </Button>
         </Link>
         <div className="flex items-center gap-2">
-          {updateObjectMutation.isPending && <span className="text-xs text-muted-foreground">Saving...</span>}
+          {updateObjectMutation.isPending && (
+            <span className="text-xs text-muted-foreground">Saving...</span>
+          )}
           <Button
             variant="destructive"
             size="sm"
@@ -107,7 +117,7 @@
             disabled={deleteObjectMutation.isPending}
           >
             <Trash2 className="w-4 h-4 mr-2" />
-            {deleteObjectMutation.isPending ? 'Deleting...' : 'Delete'}
+            {deleteObjectMutation.isPending ? "Deleting..." : "Delete"}
           </Button>
         </div>
       </div>
@@ -116,16 +126,12 @@
         <div className="border rounded-lg p-6">
           <ObjectForm
             object={formObject}
-<<<<<<< HEAD
             onUpdate={async (updates) => {
               if (!object) return;
               for (const [field, value] of Object.entries(updates)) {
                 handleFieldUpdate(field, value);
               }
             }}
-=======
-            onUpdate={autoSave}
->>>>>>> 8c9b033e
           />
         </div>
 

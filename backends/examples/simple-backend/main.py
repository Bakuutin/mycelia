--- conflicted
+++ resolved
@@ -30,87 +30,6 @@
 CHUNK_DIR = Path("./audio_chunks")
 CHUNK_DIR.mkdir(parents=True, exist_ok=True)
 
-<<<<<<< HEAD
-# ---- Deepgram Configuration ------------------------------------------------ #
-DEEPGRAM_API_KEY = os.getenv("DEEPGRAM_API_KEY", '')
-
-# ---- mem0 + Ollama --------------------------------------------------------- #
-MEM0_CONFIG = {
-    "llm": {
-        "provider": "ollama",
-        "config": {
-            "model": "llama3.1:latest",
-            "ollama_base_url": "http://ollama:11434",
-            "temperature": 0,
-            "max_tokens": 2000,
-        },
-    },
-    "embedder": {
-        "provider": "ollama",
-        "config": {
-            "model": "nomic-embed-text:latest",
-            "embedding_dims": 768,
-            "ollama_base_url": "http://ollama:11434",
-        },
-    },
-    "vector_store": {
-        "provider": "qdrant",
-        "config": {
-            "collection_name": "omi_memories",
-            "embedding_model_dims": 768,
-            "host": "qdrant",
-            "port": 6333
-        },
-    },
-}
-
-memory = Memory.from_config(MEM0_CONFIG)
-ollama_client = ollama.Client(host="http://ollama:11434")  # noqa: S110
-
-###############################################################################
-# STT function
-###############################################################################
-
-def transcribe_deepgram(pcm_bytes: bytes) -> str:
-    """Transcribe PCM audio bytes using Deepgram."""
-    if not DEEPGRAM_API_KEY:
-        audio_logger.error("DEEPGRAM_API_KEY not set. Skipping transcription.")
-        return "[transcription unavailable - DEEPGRAM_API_KEY not set]"
-
-    try:
-        deepgram = DeepgramClient(DEEPGRAM_API_KEY)
-        source = {'buffer': pcm_bytes}
-        options = PrerecordedOptions(
-            smart_format=True,
-            model="nova-2",
-            language="en-US",
-            encoding="linear16",  # Specify encoding for raw PCM audio
-            sample_rate=16000     # Specify the sample rate of the audio
-        )
-        response = deepgram.listen.prerecorded.v('1').transcribe_file(source, options)
-        if response.results and response.results.channels and \
-           response.results.channels[0].alternatives:
-            transcript = response.results.channels[0].alternatives[0].transcript
-            if transcript:
-                return transcript
-        audio_logger.warning("Deepgram transcription returned empty or unexpected response format.")
-        return "[transcription unavailable - empty response from Deepgram]"
-    except Exception as e:
-        audio_logger.error(f"Deepgram transcription failed: {e}")
-        return f"[transcription error: {e}]"
-
-
-
-def transcribe_audio(pcm_bytes: bytes) -> str:
-    """Turn raw PCM into text.
-
-    This function now delegates to `transcribe_deepgram`.
-    It's kept for potential future use with other STT engines or for compatibility.
-    """
-    return transcribe_deepgram(pcm_bytes)
-
-=======
->>>>>>> 54221871
 ###############################################################################
 # FastAPI WebSocket server
 ###############################################################################
